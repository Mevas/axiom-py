--- conflicted
+++ resolved
@@ -264,7 +264,6 @@
         result.savedQueryID = query_id
         return result
 
-<<<<<<< HEAD
     def apl_query(self, apl: str, opts: AplOptions) -> AplQueryResult:
         """Executes the given apl query on the dataset identified by its id."""
 
@@ -283,10 +282,7 @@
         result.savedQueryID = query_id
         return result
 
-    def trim(self, id: str, maxDuration: timedelta) -> TrimResult:
-=======
     def trim(self, id: str, maxDuration: timedelta):
->>>>>>> 84a37470
         """
         Trim the dataset identified by its id to a given length. The max duration
         given will mark the oldest timestamp an event can have. Older ones will be
